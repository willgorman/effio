/*
 * Copyright 2014 Albert P. Tobey <atobey@datastax.com> @AlTobey
 *
 * Licensed under the Apache License, Version 2.0 (the "License");
 * you may not use this file except in compliance with the License.
 * You may obtain a copy of the License at
 *
 *     http://www.apache.org/licenses/LICENSE-2.0
 *
 * Unless required by applicable law or agreed to in writing, software
 * distributed under the License is distributed on an "AS IS" BASIS,
 * WITHOUT WARRANTIES OR CONDITIONS OF ANY KIND, either express or implied.
 * See the License for the specific language governing permissions and
 * limitations under the License.
 */

var APP = {};

//new global var for svg and chart for transitions
var svg = {};
var chart = {};
// some functions used in selectors for extracting fields from the summaries
APP.fields = {
  average:     function (smry) { return smry.average; },
  median:      function (smry) { return smry.median;  },
  min:         function (smry) { return smry.min;     },
  max:         function (smry) { return smry.max;     },
  count:       function (smry) { return smry.count;   },
  stdev:       function (smry) { return smry.stdev;   },
  percentiles: function (smry) {
    // effio's summarize adds 102 percentile values to each summary
    // that can be used to create high-resolution graphs
    return d3.keys(smry.percentiles)
      // sort by timestamp instead of value, will be unevenly distributed but whatevs
      .sort(function (a,b) {
        if (a.hasOwnProperty("idx")) {
          return smry.percentiles[a].idx - smry.percentiles[b].idx;
        } else {
          return smry.percentiles[a].time - smry.percentiles[b].time;
        }
      })
      // get the value at percentiles[d]
      .map(function (key) { return +smry.percentiles[key].value; });
  }
};

// builds the bootstrap layout then puts all the controls into the containers
APP.render_page_layout = function (target) {
  APP.setup_chart_controls(target);
  APP.build_nav();
};

// do a first level of filtering then call into C3 or d3.box
// { benchmark: "foobar", sample: "all", type: "c3.line", log_type: "lat", fun: APP.fields.average }
APP.chart = function (target, devices, chart1, chart2) {
  //d3.select("#top_mid").text(benchmark + " / " + sample_type);
  //
  console.log("APP.chart(", target, devices, chart1, {}, ");");

  var chart1_data = APP.filter_summaries(devices, chart1.benchmark, chart1.log_type, chart1.rotational);
  console.log("Chart 1 selected summaries", chart1_data);

  var ctype = chart1.type.split("."); // c3.line, c3.bar, d3.box
  if (ctype[0] === "c3") {
<<<<<<< HEAD
    var chart = APP.c3chart(target, chart1_data, chart1.sample, ctype[1], chart1.fun);
=======
    var chart = APP.c3chart(target, chart1_data, ctype[1], chart1);
>>>>>>> 59b41d20

    // disabled for now (2014-09-10)
    if (chart2.hasOwnProperty("log_type") && chart2["log_type"] != "off") {
      var chart2_data = APP.filter_summaries(devices, chart2.benchmark, chart2.log_type, chart2.rotational);
      chart.load({ columns: APP.summaries_to_c3(chart2_data, chart2.sample, chart2.fun), type: "line", style: "dashed" });
    }
  // doesn't make sense to do two dimensions on a box chart (for now)
  } else if (ctype[0] === "d3" && ctype[1] === "box") {
    
    //hardcoding this to turn off animation until I figure out how to deal with adding and removing devices
    var flag = false;

    flag && $(".box").length>0 ? APP.d3boxRedraw(target, chart1_data, chart1.sample, chart1.fun): APP.d3box(target, chart1_data, chart1.sample, chart1.fun);
  } else {
    alert("Invalid chart type: '" + chart1.type + "'");
  }
};

APP.filter_summaries = function (devices, benchmark, log_type, rotational) {
  // finds the summaries that contain the benchmark requested
  return APP.summaries
    // sort by device name to keep layout consistent
    .sort(function (a,b) {
      if (a.fio_command.device.name > b.fio_command.device.name) { return  1; }
      if (a.fio_command.device.name < b.fio_command.device.name) { return -1; }
      return 0;
    })
    // only display selected devices
    .filter(function (d) { return devices.hasOwnProperty(d.fio_command.device.name); })
    // filter by log type (bw, iops, lat)
    .filter(function (d) { return d.log_type === log_type; })
    // only display the selected benchmark name
    .filter(function (d) { return d.fio_command.fio_name === benchmark; })
    // quick split on ssd/hdd
    .filter(function (d) {
      if (rotational === "All") {
        return true;
      } else {
        return d.fio_command.device.rotational === (rotational === "HDD");
      }
    });
};

// format the data for C3
APP.summaries_to_c3 = function (data, sample_type, fun) {
  return data.map(function (summary) {
    var col = [];
    if (sample_type === "percentiles_bin") {
      var pc = summary["percentiles"];
        col = d3.keys(pc)
          .sort(function (a,b) { return pc[a].value - pc[b].value; })
          .map(function (key) { return +pc[key].value; })
          .reduce(function (a,b) { return a.concat(b) });
    } else {
      col = summary[sample_type].map(fun);
    }

    // C3 expects the name as the first element, then the column data
    col.unshift(summary.fio_command.device.name);

    return col;
  });
};

// draw charts with c3.js
<<<<<<< HEAD
APP.c3chart = function (target, data, sample_type, chart_type, fun) {
  console.log("APP.c3chart", data, sample_type, chart_type, fun);

  var cols = APP.summaries_to_c3(data, sample_type, fun);
=======
APP.c3chart = function (target, data, chart_type, config) {
  console.log("APP.c3chart", data, chart_type, config);

  var cols = APP.summaries_to_c3(data, config.sample, config.fun);

  var ytxt = "Latency (microseconds)"
  if (config.log_type === "bw") {
    ytxt = "Bandwidth"
  } else if (config.log_type === "iops") {
    ytxt = "IOPS"
  }
>>>>>>> 59b41d20

  return c3.generate({
    bindto: target,
    data: { columns: cols, type: chart_type, colors: APP.device_colors },
    axis: {
      y: { label: { text: ytxt, position: "outer-middle" } },
      x: { label: { text: "Time Offset (0-10 minutes)" } }
    }
  });
};


APP.d3boxRedraw = function (target,summaries, sample_type, fun){
  var max = -Infinity;
  var min = Infinity;
  
  var newData = summaries.map(function (smry, i) {
          return d3.keys(smry.percentiles)                                                                                 
            .filter(function (key) { return +key < 99.1; })
            .sort(function (a,b) { return a - b; })
            .map(function (key,i) {
                var val = smry.percentiles[key].value;
        
                // side-effects to save a pass over the data
                if (val > max) { max = val; }
              if (val < min) { min = val; }
      
                return val;
            });
      });

   var updateData = function(d, i){
      return newData[i];
   }

   svg.datum(updateData).call(chart.duration(1000));

}
// use the percentiles to get d3 box.js to work
// only supports 4-5 elements!
APP.d3box = function (target, summaries, sample_type, fun) {
  console.log("APP.d3box", summaries, sample_type);
  d3.select(target).selectAll("svg").remove();

  var lrMargin = ($("#mid_middle").width() /summaries.length) * .4
  var fontSize = 10;
  if (lrMargin < 30) {
    fontSize = 5;
  }

  var margin = {top: 10, right: lrMargin, bottom: 20, left: lrMargin};
  var width = ($("#mid_middle").width() - ((margin.left + margin.right) * summaries.length))/(summaries.length+1);  

  //sanity check
  if (width < 0) { console.log("check your margins, we have a negative width!");}

  var height = 600 - margin.top - margin.bottom;
  var max = -Infinity;
  var min = Infinity;

  var data = summaries.map(function (smry, i) {
    return d3.keys(smry.percentiles)
      .filter(function (key) { return +key < 99.1; })
      .sort(function (a,b) { return a - b; })
      .map(function (key,i) {
        var val = smry.percentiles[key].value;

        // side-effects to save a pass over the data
        if (val > max) { max = val; }
        if (val < min) { min = val; }

        return val;
      });
  });

  var devices = summaries.map(function (smry, i) {
    return smry.fio_command.device.name;
  });

  chart = d3.box()
    .whiskers(APP.iqr(1.5))
    .width(width)
    .height(height)
    .domain([min, max]);

  svg = d3.select("#mid_middle").selectAll("svg")
    .data(data)
    .enter().append("svg")
      .attr("width", width + margin.left + margin.right)
      .attr("height", height + margin.bottom + margin.top);

  var bg = svg.append("g")
    .attr("transform", "translate(" + margin.left + "," + margin.top + ")");

  bg.append("rect")
    .attr("class", "box-whisker-bg")
    .attr("width", "100%")
    .attr("height", "100%");

  bg.append("text")
      .text(function (d,i) { return devices[i]; })
      .attr("class", "box-device-name")
      .attr("transform", "rotate(90)");

  var box = bg.append("g")
    .attr("class", "box")
    .call(chart);


  //There's a better way to do this probably inside box.d3.js
  $(".c3 svg").css("font-size",""+fontSize+"px");
};

// needed by d3.box to compute inter-quartile range
APP.iqr = function (k) {
  return function(d, i) {
    var q1 = d.quartiles[0],
    q3 = d.quartiles[2],
    iqr = (q3 - q1) * k,
    i = -1,
    j = d.length;
    while (d[++i] < q1 - iqr);
    while (d[--j] > q3 + iqr);
    return [i, j];
  };
};

// set up 9 regions on the screen using bootstrap
// see also: ../css/app.css
APP.setup_chart_controls = function (target) {
  var body = d3.select(target);
  body.selectAll(".container-fluid").remove();
  var ctr = body.append("div").classed({"container-fluid": true});

  var top_div = ctr.append("div").classed({"row": true}).attr("id", "top_row");
  var mid_div = ctr.append("div").classed({"row": true}).attr("id", "mid_row");
  var bot_div = ctr.append("div").classed({"row": true}).attr("id", "bot_row");

  top_div.append("div").classed({"col-md-2": true}).attr("id", "top_left");
  top_div.append("div").classed({"col-md-8": true}).attr("id", "top_middle");
  top_div.append("div").classed({"col-md-2": true}).attr("id", "top_right");
  mid_div.append("div").classed({"col-md-2": true}).attr("id", "mid_left");
  mid_div.append("div").classed({"col-md-8": true}).attr("id", "mid_middle");
  mid_div.append("div").classed({"col-md-2": true}).attr("id", "mid_right");
  bot_div.append("div").classed({"col-md-2": true}).attr("id", "bot_left");
  bot_div.append("div").classed({"col-md-8": true}).attr("id", "bot_middle");
  bot_div.append("div").classed({"col-md-2": true}).attr("id", "bot_right");
};

// called whenver a change is made in the controls on the left
// accesses the form elements to get values then rerenders
APP.change = function (side) {
  var devs = {};
  var chart1 = {name: "chart1"};
  var chart2 = {name: "chart2"};

  // both charts must always show the same devices mostly because there isn't a good place
  // to put the device selection for now
  d3.selectAll(".device-checkbox input")
    .each(function (d) { if (this.checked == true) { devs[this.value] = true; } });

  // left chart / right chart
  [chart1, chart2].forEach(function (chart) {
    // adds the chart name to the id so this code isn't repeated for left/right side
    var id = function (suffix) {
      console.log("APP.change.id returns: ." + chart.name + "-" + suffix);
      return "." + chart.name + "-" + suffix;
    };

    d3.selectAll(id("benchmark-radio input"))
      .each(function (d) { if (this.checked == true) { chart.benchmark = this.value; } });

    d3.selectAll(".ddir-radio input")
      .each(function (d) { if (this.checked == true) { chart.ddir = this.value; } });

    d3.selectAll(".pcntl-radio input")
      .each(function (d) { if (this.checked == true) { chart.pcntl = this.value; } });

    d3.selectAll(id("chart-type-radio input"))
      .each(function (d) { if (this.checked == true) { chart.type = this.value; } });

    d3.selectAll(id("field-radio input")) // e.g. average, mean, max
      .each(function (d) { if (this.checked == true) { chart.fun = APP.fields[this.value]; } });

    d3.selectAll(id("rot-radio input"))
      .each(function (d) { if (this.checked == true) { chart.rotational = this.value; } });

    d3.selectAll(id("logtype-radio input"))
      .each(function (d) { if (this.checked == true) { chart.log_type = this.value; } });

    if (chart.pcntl === "all") { chart.pcntl = "" } else { chart.pcntl = chart.pcntl + "_"; }
    if (chart.ddir === "all")  { chart.ddir = ""  } else { chart.ddir  = chart.ddir  + "_"; }

    chart.sample = chart.pcntl + chart.ddir + "bin";
    if (chart.ddir === "percentiles") {
      chart.sample = chart.ddir;
    }
  });

  APP.chart("#mid_middle", devs, chart1, chart2);
};

// render the nav, this should only happen once
APP.build_nav = function() {
  // top left is empty for now
  // top middle is graph title, populted in APP.chart()

  // benchmarks on the left / middle immediately left of the graph
  var mid_left = d3.select("#mid_left");
  var benchmarks = mid_left.selectAll(".chart1-benchmark-radio")
    .data(APP.benchmarks.sort())
    .enter()
    .append("div")
      .classed({"radio": true, "chart1-benchmark-radio": true});

  benchmarks.append("input").attr("type", "radio")
    .property("checked", function (d,i) { return i === 0; })
    .attr("name", "benchmark-radio")
    .attr("value", function (d) { return d; })
    .on("change", function () { APP.change(); });

  benchmarks.append("label")
    .text(function (d) { return d; });

  // ===========================================================================

  var mid_right = d3.select("#mid_right");

  var rot = mid_right.selectAll(".chart1-rot-radio")
    .data(["All", "HDD", "SSD"])
    .enter()
    .append("div")
      .classed({"radio-inline": true, "chart1-rot-radio": true});

  rot.append("input").attr("type", "radio")
    .property("checked", function (d,i) { return i === 0; })
    .attr("name", "rot-radio")
    .attr("value", function (d) { return d; })
    .on("change", function () { APP.change(); });

  rot.append("label").text(function (d) { return d });

  mid_right.append("hr"); // ==================================================

  var logtypes = mid_right.selectAll(".chart1-logtype-radio")
    .data(["lat", "bw", "iops"])
    .enter()
    .append("div")
      .classed({"radio-inline": true, "chart1-logtype-radio": true});

  logtypes.append("input").attr("type", "radio")
    .property("checked", function (d,i) { return i === 0; })
    .attr("name", "chart1-logtype-radio")
    .attr("value", function (d) { return d; })
    .on("change", function () { APP.change(); });

  logtypes.append("label")
    .text(function (d) { return d; });

  mid_right.append("hr"); // ==================================================

  var pcntls = mid_right.selectAll(".pcntl-radio")
    .data(["all", "p1", "p99"])
    .enter()
    .append("div")
      .classed({"radio-inline": true, "pcntl-radio": true});

  pcntls.append("input").attr("type", "radio")
    .property("checked", function (d,i) { return i === 0; })
    .attr("name", "pcntl-radio")
    .attr("value", function (d) { return d; })
    .on("change", function () { APP.change(); });

  pcntls.append("label")
    .text(function (d) { return d; });

  mid_right.append("hr"); // ==================================================

  // chart type on the bottom left under pcntl
  var types = mid_right.selectAll(".chart1-chart-type-radio")
    .data(["c3.line", "c3.bar", "c3.scatter", "d3.box"])
    .enter()
    .append("div")
      .classed({"radio-inline": true, "chart1-chart-type-radio": true});

  types.append("input").attr("type", "radio")
    .property("checked", function (d,i) { return i === 0; })
    .attr("name", "chart-type-radio")
    .attr("value", function (d) { return d; })
    .on("change", function () { APP.change(); });

  types.append("label")
    .text(function (d) { return d; });

  mid_right.append("hr"); // ==================================================

  // ddir gets appended after benchmark selection
  // no trim data for now, so leave it off
  var ddirs = mid_right.selectAll(".ddir-radio")
    .data(["all", "read", "write", "pcntl"])
    .enter()
    .append("div")
      .classed({"radio-inline": true, "ddir-radio": true});

  ddirs.append("input").attr("type", "radio")
    .property("checked", function (d,i) { return i === 0; })
    .attr("name", "ddir-radio")
    .attr("value", function (d) { return d; })
    .on("change", function () { APP.change(); });

  ddirs.append("label")
    .text(function (d) { return d; });
<<<<<<< HEAD

  mid_right.append("hr"); // ==================================================

=======

  mid_right.append("hr"); // ==================================================

>>>>>>> 59b41d20
  var fields = mid_right.selectAll(".chart1-field-radio")
    .data(d3.keys(APP.fields).sort())
    .enter()
    .append("div")
      .classed({"radio-inline": true, "chart1-field-radio": true});

  fields.append("input").attr("type", "radio")
    .property("checked", function (d) { return d === "average"; })
    .attr("name", "chart1-field-radio")
    .attr("value", function (d) { return d; })
    .on("change", function () { APP.change(); });

  fields.append("label")
    .text(function (d) { return d; });

  // ==========================================================================

  // devices along the bottom of the graph
  var devs = d3.select("#bot_middle").selectAll(".device-checkbox")
    .data(APP.devices.sort())
    .enter()
    .append("div")
      .classed({"checkbox-inline": true, "device-checkbox": true});

  devs.append("input").attr("type", "checkbox")
    .property("checked", "1")
    .attr("name", function (d) { return d; })
    .attr("value", function (d) { return d; })
    .on("change", function () { APP.change(); });

  devs.append("label")
    .attr("for", function (d) { return d; })
    .html(function (d) { return d; });

  APP.change();
};

// slow & stupid & effective
APP.uniq = function (list, fun, category) {
  var out = [];
  list.forEach(function (d,i) {
    var val = fun(d);

    // temporary hack for older data files that don't have the
    // fio_name field populated
    if (category === "benchmark") {
      var re = new RegExp(list[i].fio_command.device.name + "-(.*)");
      var found = re.exec(list[i].fio_command.name);
      val = list[i].fio_command.fio_name = found[1];
    }

    if (out.indexOf(val) === -1) {
      out.push(val);
    }
  });

  return out.sort();
<<<<<<< HEAD
};

// called on page load to pull data from the server into memory for display/processing
// returns a promise that resolves when all data is loaded
// Usage: APP.run.then(function () { alert("loaded!"); });
APP.run = function () {
  APP.inventory = [];
  APP.summaries = [];

  return new Promise(function (resolve, reject) {
    d3.json("/inventory", function (error, inventory) {
      // failed, log and reject the promise
      if (error) {
        console.log("d3.json error: ", error);
        reject(error);
      }

      // ignore clat & slat - they're huge and useless
      d3.keys(inventory).filter(function (key) {
        if (key === "clat" || key === "slat") {
          return false;
        }
        return true;
      }).forEach(function (key) {
        APP.inventory = APP.inventory.concat(inventory[key]);
      });

      // load all of the summaries over XHR
      APP.inventory.forEach(function (json_file) {
        d3.json(json_file, function (error, summary) {
          // failed, log and reject the promise
          if (error) {
            console.log("d3.json error: ", error);
            reject(error);
          }

          APP.summaries.push(summary);

          if (APP.summaries.length === APP.inventory.length) {
            APP.build_indices();

            // when data loading & indexing is complete, resolve the promise
            resolve();
          }
        });
      });
    });
  });
};

=======
};

// called on page load to pull data from the server into memory for display/processing
// returns a promise that resolves when all data is loaded
// Usage: APP.run.then(function () { alert("loaded!"); });
APP.run = function () {
  APP.inventory = [];
  APP.summaries = [];

  return new Promise(function (resolve, reject) {
    d3.json("/inventory", function (error, inventory) {
      // failed, log and reject the promise
      if (error) {
        console.log("d3.json error: " + error);
        return reject(error);
      }

      // ignore clat & slat - they're huge and useless
      d3.keys(inventory).filter(function (key) {
        if (key === "clat" || key === "slat") {
          return false;
        }
        return true;
      }).forEach(function (key) {
        APP.inventory = APP.inventory.concat(inventory[key]);
      });

      // load all of the summaries over XHR
      APP.inventory.forEach(function (json_file) {
        d3.json(json_file, function (error, summary) {
          // failed, log and reject the promise
          if (error) {
            console.log("d3.json error: " + error);
            return reject(error);
          }

          APP.summaries.push(summary);

          if (APP.summaries.length === APP.inventory.length) {
            APP.build_indices();

            // when data loading & indexing is complete, resolve the promise
            return resolve();
          }
        });
      });
    });
  });
};

>>>>>>> 59b41d20
// called after all the data is downloaded and extract some lists for use
// in building the UI ... maybe should be renamed
APP.build_indices = function () {
  console.log("Indexing complete. APP:", APP);

  APP.devices = APP.uniq(APP.summaries, function (d) { return d.fio_command.device.name; });
  APP.benchmarks = APP.uniq(APP.summaries, function (d) { return d.fio_command.fio_name; }, "benchmark");
  APP.suites = APP.uniq(APP.summaries, function (d) { return d.fio_command.suite_name; });

  // assign devices colors at startup so they're consistent across changes
  var colors = d3.scale.category20();
  APP.device_colors = {};
  APP.devices.forEach(function (d,i) {
    APP.device_colors[d] = colors(i);
  });

  // HACK: fix summary.name, check for duplicate entrires
  APP.by_name = {};
  APP.summaries.forEach(function (d) {
    d.name = d.fio_command.name; // the preprocessor isn't setting this correctly, fix later
    if (APP.by_name.hasOwnProperty(d.name)) {
      var old = APP.by_name[d.name];
      //console.log("WARNING DUPLICATE NAME(" + old.path + "): (name, have, found) ", d.name, d, old);
    } else {
      APP.by_name[d.name] = d;
    }
  });

  var sample_types = {};
  APP.summaries.forEach(function (smry) {
    d3.keys(smry).forEach(function (key) {
      if (key.length > 1 && key.match(/bin/)) {
        sample_types[key] = true;
      }
    });
  });
  APP.sample_types = d3.keys(sample_types);
};

// vim: et ts=2 sw=2 ai smarttab<|MERGE_RESOLUTION|>--- conflicted
+++ resolved
@@ -62,11 +62,7 @@
 
   var ctype = chart1.type.split("."); // c3.line, c3.bar, d3.box
   if (ctype[0] === "c3") {
-<<<<<<< HEAD
-    var chart = APP.c3chart(target, chart1_data, chart1.sample, ctype[1], chart1.fun);
-=======
     var chart = APP.c3chart(target, chart1_data, ctype[1], chart1);
->>>>>>> 59b41d20
 
     // disabled for now (2014-09-10)
     if (chart2.hasOwnProperty("log_type") && chart2["log_type"] != "off") {
@@ -132,12 +128,6 @@
 };
 
 // draw charts with c3.js
-<<<<<<< HEAD
-APP.c3chart = function (target, data, sample_type, chart_type, fun) {
-  console.log("APP.c3chart", data, sample_type, chart_type, fun);
-
-  var cols = APP.summaries_to_c3(data, sample_type, fun);
-=======
 APP.c3chart = function (target, data, chart_type, config) {
   console.log("APP.c3chart", data, chart_type, config);
 
@@ -149,7 +139,6 @@
   } else if (config.log_type === "iops") {
     ytxt = "IOPS"
   }
->>>>>>> 59b41d20
 
   return c3.generate({
     bindto: target,
@@ -462,15 +451,9 @@
 
   ddirs.append("label")
     .text(function (d) { return d; });
-<<<<<<< HEAD
 
   mid_right.append("hr"); // ==================================================
 
-=======
-
-  mid_right.append("hr"); // ==================================================
-
->>>>>>> 59b41d20
   var fields = mid_right.selectAll(".chart1-field-radio")
     .data(d3.keys(APP.fields).sort())
     .enter()
@@ -528,7 +511,6 @@
   });
 
   return out.sort();
-<<<<<<< HEAD
 };
 
 // called on page load to pull data from the server into memory for display/processing
@@ -542,8 +524,8 @@
     d3.json("/inventory", function (error, inventory) {
       // failed, log and reject the promise
       if (error) {
-        console.log("d3.json error: ", error);
-        reject(error);
+        console.log("d3.json error: " + error);
+        return reject(error);
       }
 
       // ignore clat & slat - they're huge and useless
@@ -561,57 +543,6 @@
         d3.json(json_file, function (error, summary) {
           // failed, log and reject the promise
           if (error) {
-            console.log("d3.json error: ", error);
-            reject(error);
-          }
-
-          APP.summaries.push(summary);
-
-          if (APP.summaries.length === APP.inventory.length) {
-            APP.build_indices();
-
-            // when data loading & indexing is complete, resolve the promise
-            resolve();
-          }
-        });
-      });
-    });
-  });
-};
-
-=======
-};
-
-// called on page load to pull data from the server into memory for display/processing
-// returns a promise that resolves when all data is loaded
-// Usage: APP.run.then(function () { alert("loaded!"); });
-APP.run = function () {
-  APP.inventory = [];
-  APP.summaries = [];
-
-  return new Promise(function (resolve, reject) {
-    d3.json("/inventory", function (error, inventory) {
-      // failed, log and reject the promise
-      if (error) {
-        console.log("d3.json error: " + error);
-        return reject(error);
-      }
-
-      // ignore clat & slat - they're huge and useless
-      d3.keys(inventory).filter(function (key) {
-        if (key === "clat" || key === "slat") {
-          return false;
-        }
-        return true;
-      }).forEach(function (key) {
-        APP.inventory = APP.inventory.concat(inventory[key]);
-      });
-
-      // load all of the summaries over XHR
-      APP.inventory.forEach(function (json_file) {
-        d3.json(json_file, function (error, summary) {
-          // failed, log and reject the promise
-          if (error) {
             console.log("d3.json error: " + error);
             return reject(error);
           }
@@ -630,7 +561,6 @@
   });
 };
 
->>>>>>> 59b41d20
 // called after all the data is downloaded and extract some lists for use
 // in building the UI ... maybe should be renamed
 APP.build_indices = function () {
